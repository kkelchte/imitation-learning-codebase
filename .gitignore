--- conflicted
+++ resolved
@@ -192,9 +192,5 @@
 /.keras/
 
 *.sif
-<<<<<<< HEAD
 *.code-workspace
-=======
-*.code-workspace
-*.vscode
->>>>>>> e3f4e38d
+*.vscode