--- conflicted
+++ resolved
@@ -1,7 +1,4 @@
-<<<<<<< HEAD
-=======
 0.1.9 add  subversion cmake libopencv-dev libeigen3-dev libv4l-dev for installing apriltags
->>>>>>> cc66ae18
 0.1.8 add tinker and kornia for data augmentation
 0.1.7 pull out tellopy and remove qt of opencv for debugger to work
 0.1.6 add realsense, ip and ffmpeg
