debian package:
<<<<<<< HEAD
- add kornia
=======
pip install omg-tools
apt-get install python3-tk
>>>>>>> c3f95625
<|MERGE_RESOLUTION|>--- conflicted
+++ resolved
@@ -1,7 +1,4 @@
 debian package:
-<<<<<<< HEAD
 - add kornia
-=======
 pip install omg-tools
-apt-get install python3-tk
->>>>>>> c3f95625
+apt-get install python3-tk