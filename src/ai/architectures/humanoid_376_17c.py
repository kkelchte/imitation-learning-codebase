--- conflicted
+++ resolved
@@ -34,61 +34,10 @@
                                    activation=nn.Tanh(),
                                    output_activation=None)
 
-<<<<<<< HEAD
-        self.initialize_architecture()
-
-    def initialize_architecture(self):
-        torch.manual_seed(self._config.random_seed)
-        torch.set_num_threads(1)
-        for layer in self._actor[:-1]:
-            initialize_weights(layer, initialisation_type=self._config.initialisation_type, scale=2**0.5)
-        initialize_weights(self._actor[-1], initialisation_type=self._config.initialisation_type, scale=0.01)
-        for layer in self._critic[:-1]:
-            initialize_weights(layer, initialisation_type=self._config.initialisation_type, scale=2**0.5)
-        initialize_weights(self._critic[-1], initialisation_type=self._config.initialisation_type, scale=1.0)
-
-    def get_actor_parameters(self) -> Iterator:
-        return list(self._actor.parameters()) + [self.log_std]
-
-    def get_critic_parameters(self) -> Iterator:
-        return self._critic.parameters()
-
-    def _policy_distribution(self, inputs: torch.Tensor, train: bool = True) -> Tuple[torch.Tensor, torch.Tensor]:
-        inputs = self.process_inputs(inputs=inputs, train=train)
-        means = self._actor(inputs)
-        return means, torch.exp(self.log_std)
-
-    def sample(self, inputs: torch.Tensor, train: bool = False):
-        mean, std = self._policy_distribution(inputs, train=train)
-        return (mean + torch.randn_like(mean) * std).detach()
-
-    def get_action(self, inputs, train: bool = False) -> Action:
-        inputs = self.process_inputs(inputs, train=train)  # added line 15/10/2020
-        output = self.sample(inputs, train=train)
-        # output = output.clamp(min=self.action_min, max=self.action_max)
-        return Action(actor_name=get_filename_without_extension(__file__),
-                      value=output)
-
-    def policy_log_probabilities(self, inputs, actions, train: bool = True) -> torch.Tensor:
-        actions = self.process_inputs(inputs=actions, train=train).squeeze(dim=1)  # preprocess list of Actions
-        try:
-            mean, std = self._policy_distribution(inputs, train)
-            log_probabilities = -(0.5 * ((actions - mean) / std).pow(2).sum(-1) +
-                                  0.5 * np.log(2.0 * np.pi) * actions.shape[-1]
-                                  + self.log_std.sum(-1))
-            return log_probabilities
-        except Exception as e:
-            raise ValueError(f"Numerical error: {e}")
-
-    def critic(self, inputs, train: bool = False) -> torch.Tensor:
-        inputs = self.process_inputs(inputs=inputs, train=train)
-        return self._critic(inputs)
-=======
         if not quiet:
             self._logger = get_logger(name=get_filename_without_extension(__file__),
                                       output_path=config.output_path,
                                       quiet=False)
->>>>>>> 27c55310
 
             cprint(f'Started.', self._logger)
             self.initialize_architecture()