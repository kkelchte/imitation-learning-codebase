--- conflicted
+++ resolved
@@ -7,17 +7,14 @@
 
 from src.ai.base_net import ArchitectureConfig
 from src.ai.evaluator import Evaluator, EvaluatorConfig
-<<<<<<< HEAD
 from src.ai.utils import generate_random_dataset_in_raw_data, DiscreteActionMapper, \
     clip_action_according_to_playfield_size
 from src.core.utils import get_to_root_dir, get_filename_without_extension
-=======
 from src.ai.trainer import TrainerConfig
 from src.ai.trainer_factory import TrainerFactory
 from src.ai.utils import generate_random_dataset_in_raw_data, DiscreteActionMapper, plot_gradient_flow
 from src.core.tensorboard_wrapper import TensorboardWrapper
 from src.core.utils import get_to_root_dir, get_filename_without_extension, get_data_dir
->>>>>>> e576423d
 from src.ai.architectures import *  # Do not remove
 from src.data.data_loader import DataLoaderConfig, DataLoader
 from src.data.test.common_utils import generate_dataset_by_length
@@ -43,33 +40,6 @@
                          torch.as_tensor([0.2, 0.0, 0.0, 0.0, 0.0, 0.0])).sum(),
                         0.00001)
 
-<<<<<<< HEAD
-    def test_clip_action_according_to_playfield_size(self):
-        playfield_size = (1., 1., 1.)
-        # default usage
-        inputs = np.asarray([0, 0, 0,
-                             0, 0, 0,
-                             0, 3, 0])
-        actions = np.asarray([4, 0, 0,
-                              0, 5, 0,
-                              0, 1])
-        result = clip_action_according_to_playfield_size(inputs, actions, playfield_size=playfield_size)
-        self.assertListEqual(list(result), list(actions))
-        # clip all actions one time in + and -
-        offset = 0.1
-        for agent in ['tracking', 'fleeing']:
-            for direction in range(3):
-                for sign in [+1, -1]:
-                    inputs = np.zeros((9,))
-                    index = direction if agent == 'tracking' else direction + 3
-                    inputs[index] = sign * (playfield_size[direction] + offset)
-                    actions = np.arange(1, 9)
-                    print(f'inputs: {inputs}')
-                    print(f'actions: {actions}')
-                    result = clip_action_according_to_playfield_size(inputs, actions, playfield_size=playfield_size)
-                    self.assertEqual(result[index], 0 if sign > 0 else index + 1)
-                    print(f'result: {result}')
-=======
     @unittest.skip
     def test_plot_gradient_flow(self):
         base_config = {"architecture": "bc_deeply_supervised_auto_encoder",
@@ -100,7 +70,32 @@
         figure = plot_gradient_flow(network.named_parameters())
         writer = TensorboardWrapper(log_dir=self.output_dir)
         writer.write_figure(tag='test', figure=figure)
->>>>>>> e576423d
+
+    def test_clip_action_according_to_playfield_size(self):
+        playfield_size = (1., 1., 1.)
+        # default usage
+        inputs = np.asarray([0, 0, 0,
+                             0, 0, 0,
+                             0, 3, 0])
+        actions = np.asarray([4, 0, 0,
+                              0, 5, 0,
+                              0, 1])
+        result = clip_action_according_to_playfield_size(inputs, actions, playfield_size=playfield_size)
+        self.assertListEqual(list(result), list(actions))
+        # clip all actions one time in + and -
+        offset = 0.1
+        for agent in ['tracking', 'fleeing']:
+            for direction in range(3):
+                for sign in [+1, -1]:
+                    inputs = np.zeros((9,))
+                    index = direction if agent == 'tracking' else direction + 3
+                    inputs[index] = sign * (playfield_size[direction] + offset)
+                    actions = np.arange(1, 9)
+                    print(f'inputs: {inputs}')
+                    print(f'actions: {actions}')
+                    result = clip_action_according_to_playfield_size(inputs, actions, playfield_size=playfield_size)
+                    self.assertEqual(result[index], 0 if sign > 0 else index + 1)
+                    print(f'result: {result}')
 
     def tearDown(self) -> None:
         shutil.rmtree(self.output_dir, ignore_errors=True)
