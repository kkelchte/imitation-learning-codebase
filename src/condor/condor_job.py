--- conflicted
+++ resolved
@@ -237,14 +237,9 @@
         self._config.command = f'{self._config.command.split("--config")[0]} --config {adjusted_config_file}'
 
         # add some extra lines to create new output path and copy hdf5 files
-<<<<<<< HEAD
-        extra_lines = f'mkdir -p {self.local_output_path} \n'
-        extra_lines += f'rsync -r {self._original_output_path}/ {self.local_output_path} 2>&1 >> /dev/null ' \
-=======
         extra_lines = f'export DATADIR=$TEMP \n'
         extra_lines += f'mkdir -p {self.local_output_path} \n'
-        extra_lines += f'cp -r {self._original_output_path}/* {self.local_output_path} 2>&1 >> /dev/null ' \
->>>>>>> b2a41a11
+        extra_lines += f'rsync -r {self._original_output_path}/ {self.local_output_path} 2>&1 >> /dev/null ' \
                        f'| echo \'no original data\' \n'
         for original_hdf5_file, new_hdf5_file in original_to_new_location_tuples:
             extra_lines += f'echo copying \"{original_hdf5_file}\" \n'
