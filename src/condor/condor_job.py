--- conflicted
+++ resolved
@@ -240,11 +240,7 @@
         # add some extra lines to create new output path and copy hdf5 files
         extra_lines = f'export DATADIR=$TEMP \n'
         extra_lines += f'mkdir -p {self.local_output_path} \n'
-<<<<<<< HEAD
-        extra_lines += f'cp -r {self._original_output_path}/* {self.local_output_path} 2>&1 >> /dev/null ' \
-=======
         extra_lines += f'rsync -r {self._original_output_path}/ {self.local_output_path} 2>&1 >> /dev/null ' \
->>>>>>> c3f95625
                        f'| echo \'no original data\' \n'
         for original_hdf5_file, new_hdf5_file in original_to_new_location_tuples:
             extra_lines += f'echo copying \"{original_hdf5_file}\" \n'
@@ -298,12 +294,6 @@
                            f"{'&' if self._config.save_before_wall_time else ''}\n"
                 executable.write(command)
             else:
-<<<<<<< HEAD
-                executable.write(f'source {self._config.codebase_dir}/virtualenvironment/venv/bin/activate\n')
-                executable.write(f'export PYTHONPATH=$PYTHONPATH:{self._config.codebase_dir}\n')
-                if 'DATADIR' in os.environ.keys() and not self._config.save_locally:
-                    executable.write(f'export DATADIR={os.environ["DATADIR"]}\n')
-=======
                 executable.write(f'source {os.environ["HOME"]}/.bashrc\n')
                 executable.write(f'conda activate venv\n')
                 executable.write(f'export PYTHONPATH={self._config.codebase_dir}:$PYTHONPATH\n')
@@ -312,7 +302,6 @@
                         executable.write(f'export DATADIR={os.environ["DATADIR"]}\n')
                 else:
                     executable.write(f'export DATADIR=$TEMP\n')
->>>>>>> c3f95625
                 executable.write(f'export HOME={os.environ["HOME"]}\n')
                 executable.write(f'{self._config.command} {"&" if self._config.save_before_wall_time else ""}\n')
             if self._config.save_before_wall_time:
