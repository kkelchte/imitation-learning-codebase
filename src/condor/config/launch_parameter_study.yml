--- conflicted
+++ resolved
@@ -1,10 +1,5 @@
-<<<<<<< HEAD
-output_path: parameter_study/ppo_epsilon
-mode: ppo_epsilon_study
-=======
 output_path: parameter_study/kl_target
 mode: kl_target_study
->>>>>>> 066707fa
 number_of_jobs:  # indicates number of seeds per parameter value
   - 3
 base_config_files:
