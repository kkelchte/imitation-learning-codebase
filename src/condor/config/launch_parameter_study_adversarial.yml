--- conflicted
+++ resolved
@@ -6,15 +6,9 @@
 base_config_files:
   - src/scripts/config/dummy_adversarial_ppo.yml
 job_configs:
-<<<<<<< HEAD
-  - command: python3.8 src/scripts/experiment.py
-    codebase_dir: /users/start2017/r0669036/code/imitation-learning-codebase
+  - command: python3 src/scripts/experiment.py
+    codebase_dir: /users/visics/kkelchte/code/imitation-learning-codebase
     cpus: 5
-=======
-  - command: python3 src/scripts/experiment.py
-    codebase_dir: /users/visics/kkelchte/code/imitation-learning-codebase-dummy-tracking-env
-    cpus: 2
->>>>>>> e576423d
     gpus: 0
     cpu_mem_gb: 5
     disk_mem_gb: 52
