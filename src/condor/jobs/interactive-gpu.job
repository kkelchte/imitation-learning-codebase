###########################
# Submit an interactive job
###########################

RequestCpus     = 2
RequestMemory   = 17G
RequestDisk 	 = 52 G
<<<<<<< HEAD
+RequestWallTime = 2*60*60
=======
+RequestWallTime = 25*60
>>>>>>> 4212e06c
Request_GPUs = 1

# If you want X11 forwarding, uncomment this
Requirements = ( OpSysAndVer == "Fedora32" ) && (Has_ssse3 == true) && (CUDACapability >= 3.7) && (CUDAGlobalMemoryMb >= 3900)
Queue<|MERGE_RESOLUTION|>--- conflicted
+++ resolved
@@ -5,11 +5,7 @@
 RequestCpus     = 2
 RequestMemory   = 17G
 RequestDisk 	 = 52 G
-<<<<<<< HEAD
-+RequestWallTime = 2*60*60
-=======
 +RequestWallTime = 25*60
->>>>>>> 4212e06c
 Request_GPUs = 1
 
 # If you want X11 forwarding, uncomment this
