--- conflicted
+++ resolved
@@ -13,14 +13,9 @@
                                        number_of_jobs: int,
                                        output_path: str) -> List[CondorJob]:
     learning_rates = [0.01, 0.001, 0.0001, 0.00001]
-<<<<<<< HEAD
     #architectures = ['auto_encoder_conv1', 'auto_encoder_conv3', 'auto_encoder_conv3_deep']
     architectures = ['auto_encoder_unet']
-    model_paths = [os.path.join(output_path, 'models', arch if not vae else f'vae_{arch}', f'lr_{lr}')
-=======
-    architectures = ['auto_encoder_conv1', 'auto_encoder_conv3', 'auto_encoder_conv3_deep', 'auto_encoder_unet']
     model_paths = [os.path.join(output_path, 'models', 'default' if not vae else f'vae', arch, f'lr_{lr}')
->>>>>>> 2cb372c3
                    for vae in [False, True]
                    for arch in architectures
                    for lr in learning_rates]
