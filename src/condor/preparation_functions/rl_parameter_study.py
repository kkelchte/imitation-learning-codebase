import os
from typing import List

from src.condor.condor_job import CondorJobConfig, CondorJob, create_jobs_from_job_config_files
from src.condor.helper_functions import create_configs, translate_keys_to_string


def prepare_param_study(base_config_file: str,
                        job_config_object: CondorJobConfig,
                        number_of_jobs: int,
                        output_path: str) -> List[CondorJob]:
    seeds = [132 * n + 5100 for n in range(number_of_jobs)]
    model_paths = [os.path.join(output_path, f'sd_{seed}') for seed in seeds]
    adjustments = {translate_keys_to_string(['architecture_config',
                                             'random_seed']): [seed for seed in seeds],
                   translate_keys_to_string(['output_path']): model_paths}
    config_files = create_configs(base_config=base_config_file,
                                  output_path=output_path,
                                  adjustments=adjustments)
    return create_jobs_from_job_config_files(config_files,
                                             job_config_object=job_config_object)


def prepare_architecture_study(base_config_file: str,
                               job_config_object: CondorJobConfig,
                               number_of_jobs: int,
                               output_path: str) -> List[CondorJob]:
    seeds = [123 * n + 5715 for n in range(number_of_jobs)]
    architectures = ['adversarial_actor_critic', 'fleeing_actor_critic', 'tracking_actor_critic']
    model_paths = [os.path.join(output_path, 'models', a, f'sd_{seed}') for a in architectures for seed in seeds]
    adjustments = {translate_keys_to_string(['architecture_config',
                                             'random_seed']): [seed for a in architectures for seed in seeds],
                   translate_keys_to_string(['architecture_config',
                                             'architecture']): [a for a in architectures for seed in seeds],
                   translate_keys_to_string(['output_path']): model_paths,
                   translate_keys_to_string(['trainer_config', 'factory_key']):
                       ['APPO' if 'adversarial' in a else 'PPO' for a in architectures for seed in seeds]}
    config_files = create_configs(base_config=base_config_file,
                                  output_path=output_path,
                                  adjustments=adjustments)
    return create_jobs_from_job_config_files(config_files,
                                             job_config_object=job_config_object)


def prepare_batch_size_study(base_config_file: str,
                             job_config_object: CondorJobConfig,
                             number_of_jobs: int,
                             output_path: str) -> List[CondorJob]:
    batch_sizes = [50, 100, 500, 1000, 5000]
    seeds = [123 * n + 5961 for n in range(number_of_jobs)]
    model_paths = [os.path.join(output_path, 'models', f'sd_{seed}/bs_{bs}') for bs in batch_sizes for seed in seeds]
    adjustments = {translate_keys_to_string(['architecture_config',
                                             'random_seed']): seeds * len(batch_sizes),
                   translate_keys_to_string(['output_path']): model_paths,
                   translate_keys_to_string(['trainer_config', 'data_loader_config', 'batch_size']):
                       [bs for bs in batch_sizes for _ in range(len(seeds))]}
    config_files = create_configs(base_config=base_config_file,
                                  output_path=output_path,
                                  adjustments=adjustments)
    return create_jobs_from_job_config_files(config_files,
                                             job_config_object=job_config_object)


def prepare_learning_rate_study(base_config_file: str,
                                job_config_object: CondorJobConfig,
                                number_of_jobs: int,
                                output_path: str) -> List[CondorJob]:
    learning_rates = [0.01, 0.001, 0.0001, 0.00001, 0.000001]
    seeds = [123 * n + 5961 for n in range(number_of_jobs)]
    model_paths = [os.path.join(output_path, 'models', f'sd_{seed}/lr_{lr}') for lr in learning_rates for seed in seeds]
    adjustments = {translate_keys_to_string(['architecture_config',
                                             'random_seed']): seeds * len(learning_rates),
                   translate_keys_to_string(['output_path']): model_paths,
                   translate_keys_to_string(['trainer_config', 'learning_rate']):
                       [bs for bs in learning_rates for _ in range(len(seeds))],
                   translate_keys_to_string(['trainer_config', 'actor_learning_rate']):
                       [bs for bs in learning_rates for _ in range(len(seeds))],
                   }
    config_files = create_configs(base_config=base_config_file,
                                  output_path=output_path,
                                  adjustments=adjustments)
    return create_jobs_from_job_config_files(config_files,
                                             job_config_object=job_config_object)


def prepare_optimiser_study(base_config_file: str,
                            job_config_object: CondorJobConfig,
                            number_of_jobs: int,
                            output_path: str) -> List[CondorJob]:
    optimizers = ['SGD', 'Adam', 'Adadelta', 'RMSprop']
    seeds = [123 * n + 5961 for n in range(number_of_jobs)]
    model_paths = [os.path.join(output_path, 'models', f'sd_{seed}/opt_{opt}') for opt in optimizers for seed in seeds]
    adjustments = {translate_keys_to_string(['architecture_config',
                                             'random_seed']): seeds * len(optimizers),
                   translate_keys_to_string(['output_path']): model_paths,
                   translate_keys_to_string(['trainer_config', 'optimizer']):
                       [bs for bs in optimizers for _ in range(len(seeds))]}
    config_files = create_configs(base_config=base_config_file,
                                  output_path=output_path,
                                  adjustments=adjustments)
    return create_jobs_from_job_config_files(config_files,
                                             job_config_object=job_config_object)


def prepare_loss_study(base_config_file: str,
                       job_config_object: CondorJobConfig,
                       number_of_jobs: int,
                       output_path: str) -> List[CondorJob]:
    losses = ['MSELoss', 'L1Loss', 'SmoothL1Loss']
    seeds = [123 * n + 5961 for n in range(number_of_jobs)]
    model_paths = [os.path.join(output_path, 'models', f'sd_{seed}/loss_{loss}') for loss in losses for seed in seeds]
    adjustments = {translate_keys_to_string(['architecture_config',
                                             'random_seed']): seeds * len(losses),
                   translate_keys_to_string(['output_path']): model_paths,
                   translate_keys_to_string(['trainer_config', 'criterion']):
                       [bs for bs in losses for _ in range(len(seeds))]}
    config_files = create_configs(base_config=base_config_file,
                                  output_path=output_path,
                                  adjustments=adjustments)
    return create_jobs_from_job_config_files(config_files,
                                             job_config_object=job_config_object)


def prepare_phi_study(base_config_file: str,
                      job_config_object: CondorJobConfig,
                      number_of_jobs: int,
                      output_path: str) -> List[CondorJob]:
    phi_keys = ["gae", "reward-to-go", "return", "value-baseline"]
    seeds = [123 * n + 5961 for n in range(number_of_jobs)]
    model_paths = [os.path.join(output_path, 'models', f'sd_{seed}/phi_{x}') for x in phi_keys for seed in seeds]
    adjustments = {translate_keys_to_string(['architecture_config',
                                             'random_seed']): seeds * len(phi_keys),
                   translate_keys_to_string(['output_path']): model_paths,
                   translate_keys_to_string(['trainer_config', 'phi_key']):
                       [x for x in phi_keys for _ in range(len(seeds))]}
    config_files = create_configs(base_config=base_config_file,
                                  output_path=output_path,
                                  adjustments=adjustments)
    return create_jobs_from_job_config_files(config_files,
                                             job_config_object=job_config_object)


def prepare_epsilon_study(base_config_file: str,
                              job_config_object: CondorJobConfig,
                              number_of_jobs: int,
                              output_path: str) -> List[CondorJob]:
<<<<<<< HEAD
    ppo_epsilon = [0.02, 0.1, 0.2, 1, 2]
    seeds = [123 * n + 5961 for n in range(number_of_jobs)]
    model_paths = [os.path.join(output_path, 'models', f'sd_{seed}/eps_{x}') for x in ppo_epsilon for seed in seeds]
    adjustments = {translate_keys_to_string(['architecture_config',
                                             'random_seed']): seeds * len(ppo_epsilon),
=======
    epsilon = [0.02, 0.1, 0.2, 1, 2]
    seeds = [123 * n + 5100 for n in range(number_of_jobs)]
    model_paths = [os.path.join(output_path, 'models', f'sd_{seed}_eps_{x}') for x in epsilon for seed in seeds]
    adjustments = {translate_keys_to_string(['architecture_config',
                                            'random_seed']): seeds * len(epsilon),
>>>>>>> 1e232ed9
                   translate_keys_to_string(['output_path']): model_paths,
                   translate_keys_to_string(['trainer_config', 'epsilon']):
                       [x for x in epsilon for _ in range(len(seeds))],
                   translate_keys_to_string(['trainer_config', 'factory_key']):
                       ['PPO' for x in epsilon for _ in range(len(seeds))]}
    config_files = create_configs(base_config=base_config_file,
                                  output_path=output_path,
                                  adjustments=adjustments)
    return create_jobs_from_job_config_files(config_files,
                                             job_config_object=job_config_object)


def prepare_ppo_kl_target_study(base_config_file: str,
                                job_config_object: CondorJobConfig,
                                number_of_jobs: int,
                                output_path: str) -> List[CondorJob]:
    kl_targets = [0.001, 0.005, 0.01, 0.05, 0.1]
    seeds = [123 * n + 5100 for n in range(number_of_jobs)]
    model_paths = [os.path.join(output_path, 'models', f'sd_{seed}/kl_{x}') for x in kl_targets for seed in seeds]
    adjustments = {translate_keys_to_string(['architecture_config',
                                             'random_seed']): seeds * len(kl_targets),
                   translate_keys_to_string(['output_path']): model_paths,
                   translate_keys_to_string(['trainer_config', 'kl_target']):
                       [x for x in kl_targets for _ in range(len(seeds))],
                   translate_keys_to_string(['trainer_config', 'factory_key']):
                       ['PPO' for x in kl_targets for _ in range(len(seeds))]}
    config_files = create_configs(base_config=base_config_file,
                                  output_path=output_path,
                                  adjustments=adjustments)
    return create_jobs_from_job_config_files(config_files,
                                             job_config_object=job_config_object)


def prepare_ppo_max_train_steps_study(base_config_file: str,
                                      job_config_object: CondorJobConfig,
                                      number_of_jobs: int,
                                      output_path: str) -> List[CondorJob]:
    max_value_training_iterations = [1, 5, 10, 50]
    max_actor_training_iterations = [1, 5, 10, 50]
    seeds = [123 * n + 5961 for n in range(number_of_jobs)]
    model_paths = [os.path.join(output_path, 'models', f'sd_{seed}/p_{x}_v_{y}')
                   for y in max_value_training_iterations
                   for x in max_actor_training_iterations
                   for seed in seeds]
    adjustments = {translate_keys_to_string(['architecture_config', 'random_seed']):
                       seeds * len(max_actor_training_iterations) * len(max_value_training_iterations),
                   translate_keys_to_string(['output_path']): model_paths,
                   translate_keys_to_string(['trainer_config', 'max_actor_training_iterations']):
                       [x for _ in max_value_training_iterations
                        for x in max_actor_training_iterations
                        for _ in range(len(seeds))],
                   translate_keys_to_string(['trainer_config', 'max_critic_training_iterations']):
                       [x for x in max_value_training_iterations
                        for _ in max_actor_training_iterations
                        for _ in range(len(seeds))],
                   translate_keys_to_string(['trainer_config', 'factory_key']):
                       ['PPO' for _ in max_value_training_iterations
                        for _ in max_actor_training_iterations for _ in range(len(seeds))]}
    config_files = create_configs(base_config=base_config_file,
                                  output_path=output_path,
                                  adjustments=adjustments)
    return create_jobs_from_job_config_files(config_files,
                                             job_config_object=job_config_object)


def prepare_entropy_study(base_config_file: str,
                          job_config_object: CondorJobConfig,
                          number_of_jobs: int,
                          output_path: str) -> List[CondorJob]:
    entropy_vals = [0.0, 0.1, -0.1]
    seeds = [123 * n + 5961 for n in range(number_of_jobs)]
    model_paths = [os.path.join(output_path, 'models', f'sd_{seed}/entr_{x}') for x in entropy_vals for seed in seeds]
    adjustments = {translate_keys_to_string(['architecture_config',
                                             'random_seed']): seeds * len(entropy_vals),
                   translate_keys_to_string(['output_path']): model_paths,
                   translate_keys_to_string(['trainer_config', 'entropy_coefficient']):
                       [x for x in entropy_vals for _ in range(len(seeds))]}
    config_files = create_configs(base_config=base_config_file,
                                  output_path=output_path,
                                  adjustments=adjustments)
    return create_jobs_from_job_config_files(config_files,
                                             job_config_object=job_config_object)<|MERGE_RESOLUTION|>--- conflicted
+++ resolved
@@ -9,27 +9,24 @@
                         job_config_object: CondorJobConfig,
                         number_of_jobs: int,
                         output_path: str) -> List[CondorJob]:
-    seeds = [132 * n + 5100 for n in range(number_of_jobs)]
-    model_paths = [os.path.join(output_path, f'sd_{seed}') for seed in seeds]
-    adjustments = {translate_keys_to_string(['architecture_config',
-                                             'random_seed']): [seed for seed in seeds],
-                   translate_keys_to_string(['output_path']): model_paths}
-    config_files = create_configs(base_config=base_config_file,
-                                  output_path=output_path,
-                                  adjustments=adjustments)
-    return create_jobs_from_job_config_files(config_files,
-                                             job_config_object=job_config_object)
+    jobs = []
+    jobs.extend(prepare_learning_rate_study(base_config_file, job_config_object, number_of_jobs, output_path))
+    #jobs.extend(prepare_entropy_study(base_config_file, job_config_object, number_of_jobs, output_path))
+    #jobs.extend(prepare_ppo_epsilon_study(base_config_file, job_config_object, number_of_jobs, output_path))
+    return jobs
 
 
 def prepare_architecture_study(base_config_file: str,
-                               job_config_object: CondorJobConfig,
-                               number_of_jobs: int,
-                               output_path: str) -> List[CondorJob]:
-    seeds = [123 * n + 5715 for n in range(number_of_jobs)]
+                             job_config_object: CondorJobConfig,
+                             number_of_jobs: int,
+                             output_path: str) -> List[CondorJob]:
+    seeds = [123 * n + 5100 for n in range(number_of_jobs)]
     architectures = ['adversarial_actor_critic', 'fleeing_actor_critic', 'tracking_actor_critic']
     model_paths = [os.path.join(output_path, 'models', a, f'sd_{seed}') for a in architectures for seed in seeds]
-    adjustments = {translate_keys_to_string(['architecture_config',
-                                             'random_seed']): [seed for a in architectures for seed in seeds],
+    adjustments = {translate_keys_to_string(['environment_config', 'invert_reward']):
+                       ['true' if 'fleeing' in a else 'false' for a in architectures for seed in seeds],
+                   translate_keys_to_string(['architecture_config',
+                                            'random_seed']): [seed for a in architectures for seed in seeds],
                    translate_keys_to_string(['architecture_config',
                                              'architecture']): [a for a in architectures for seed in seeds],
                    translate_keys_to_string(['output_path']): model_paths,
@@ -47,10 +44,10 @@
                              number_of_jobs: int,
                              output_path: str) -> List[CondorJob]:
     batch_sizes = [50, 100, 500, 1000, 5000]
-    seeds = [123 * n + 5961 for n in range(number_of_jobs)]
+    seeds = [123 * n + 5100 for n in range(number_of_jobs)]
     model_paths = [os.path.join(output_path, 'models', f'sd_{seed}/bs_{bs}') for bs in batch_sizes for seed in seeds]
     adjustments = {translate_keys_to_string(['architecture_config',
-                                             'random_seed']): seeds * len(batch_sizes),
+                                            'random_seed']): seeds * len(batch_sizes),
                    translate_keys_to_string(['output_path']): model_paths,
                    translate_keys_to_string(['trainer_config', 'data_loader_config', 'batch_size']):
                        [bs for bs in batch_sizes for _ in range(len(seeds))]}
@@ -66,10 +63,10 @@
                                 number_of_jobs: int,
                                 output_path: str) -> List[CondorJob]:
     learning_rates = [0.01, 0.001, 0.0001, 0.00001, 0.000001]
-    seeds = [123 * n + 5961 for n in range(number_of_jobs)]
+    seeds = [123 * n + 5100 for n in range(number_of_jobs)]
     model_paths = [os.path.join(output_path, 'models', f'sd_{seed}/lr_{lr}') for lr in learning_rates for seed in seeds]
     adjustments = {translate_keys_to_string(['architecture_config',
-                                             'random_seed']): seeds * len(learning_rates),
+                                            'random_seed']): seeds * len(learning_rates),
                    translate_keys_to_string(['output_path']): model_paths,
                    translate_keys_to_string(['trainer_config', 'learning_rate']):
                        [bs for bs in learning_rates for _ in range(len(seeds))],
@@ -88,10 +85,10 @@
                             number_of_jobs: int,
                             output_path: str) -> List[CondorJob]:
     optimizers = ['SGD', 'Adam', 'Adadelta', 'RMSprop']
-    seeds = [123 * n + 5961 for n in range(number_of_jobs)]
+    seeds = [123 * n + 5100 for n in range(number_of_jobs)]
     model_paths = [os.path.join(output_path, 'models', f'sd_{seed}/opt_{opt}') for opt in optimizers for seed in seeds]
     adjustments = {translate_keys_to_string(['architecture_config',
-                                             'random_seed']): seeds * len(optimizers),
+                                            'random_seed']): seeds * len(optimizers),
                    translate_keys_to_string(['output_path']): model_paths,
                    translate_keys_to_string(['trainer_config', 'optimizer']):
                        [bs for bs in optimizers for _ in range(len(seeds))]}
@@ -107,10 +104,10 @@
                        number_of_jobs: int,
                        output_path: str) -> List[CondorJob]:
     losses = ['MSELoss', 'L1Loss', 'SmoothL1Loss']
-    seeds = [123 * n + 5961 for n in range(number_of_jobs)]
+    seeds = [123 * n + 5100 for n in range(number_of_jobs)]
     model_paths = [os.path.join(output_path, 'models', f'sd_{seed}/loss_{loss}') for loss in losses for seed in seeds]
     adjustments = {translate_keys_to_string(['architecture_config',
-                                             'random_seed']): seeds * len(losses),
+                                            'random_seed']): seeds * len(losses),
                    translate_keys_to_string(['output_path']): model_paths,
                    translate_keys_to_string(['trainer_config', 'criterion']):
                        [bs for bs in losses for _ in range(len(seeds))]}
@@ -126,10 +123,10 @@
                       number_of_jobs: int,
                       output_path: str) -> List[CondorJob]:
     phi_keys = ["gae", "reward-to-go", "return", "value-baseline"]
-    seeds = [123 * n + 5961 for n in range(number_of_jobs)]
+    seeds = [123 * n + 5100 for n in range(number_of_jobs)]
     model_paths = [os.path.join(output_path, 'models', f'sd_{seed}/phi_{x}') for x in phi_keys for seed in seeds]
     adjustments = {translate_keys_to_string(['architecture_config',
-                                             'random_seed']): seeds * len(phi_keys),
+                                            'random_seed']): seeds * len(phi_keys),
                    translate_keys_to_string(['output_path']): model_paths,
                    translate_keys_to_string(['trainer_config', 'phi_key']):
                        [x for x in phi_keys for _ in range(len(seeds))]}
@@ -144,19 +141,11 @@
                               job_config_object: CondorJobConfig,
                               number_of_jobs: int,
                               output_path: str) -> List[CondorJob]:
-<<<<<<< HEAD
-    ppo_epsilon = [0.02, 0.1, 0.2, 1, 2]
-    seeds = [123 * n + 5961 for n in range(number_of_jobs)]
-    model_paths = [os.path.join(output_path, 'models', f'sd_{seed}/eps_{x}') for x in ppo_epsilon for seed in seeds]
-    adjustments = {translate_keys_to_string(['architecture_config',
-                                             'random_seed']): seeds * len(ppo_epsilon),
-=======
     epsilon = [0.02, 0.1, 0.2, 1, 2]
     seeds = [123 * n + 5100 for n in range(number_of_jobs)]
     model_paths = [os.path.join(output_path, 'models', f'sd_{seed}_eps_{x}') for x in epsilon for seed in seeds]
     adjustments = {translate_keys_to_string(['architecture_config',
                                             'random_seed']): seeds * len(epsilon),
->>>>>>> 1e232ed9
                    translate_keys_to_string(['output_path']): model_paths,
                    translate_keys_to_string(['trainer_config', 'epsilon']):
                        [x for x in epsilon for _ in range(len(seeds))],
@@ -177,7 +166,7 @@
     seeds = [123 * n + 5100 for n in range(number_of_jobs)]
     model_paths = [os.path.join(output_path, 'models', f'sd_{seed}/kl_{x}') for x in kl_targets for seed in seeds]
     adjustments = {translate_keys_to_string(['architecture_config',
-                                             'random_seed']): seeds * len(kl_targets),
+                                            'random_seed']): seeds * len(kl_targets),
                    translate_keys_to_string(['output_path']): model_paths,
                    translate_keys_to_string(['trainer_config', 'kl_target']):
                        [x for x in kl_targets for _ in range(len(seeds))],
@@ -196,13 +185,13 @@
                                       output_path: str) -> List[CondorJob]:
     max_value_training_iterations = [1, 5, 10, 50]
     max_actor_training_iterations = [1, 5, 10, 50]
-    seeds = [123 * n + 5961 for n in range(number_of_jobs)]
+    seeds = [123 * n + 5100 for n in range(number_of_jobs)]
     model_paths = [os.path.join(output_path, 'models', f'sd_{seed}/p_{x}_v_{y}')
                    for y in max_value_training_iterations
                    for x in max_actor_training_iterations
                    for seed in seeds]
     adjustments = {translate_keys_to_string(['architecture_config', 'random_seed']):
-                       seeds * len(max_actor_training_iterations) * len(max_value_training_iterations),
+                   seeds * len(max_actor_training_iterations) * len(max_value_training_iterations),
                    translate_keys_to_string(['output_path']): model_paths,
                    translate_keys_to_string(['trainer_config', 'max_actor_training_iterations']):
                        [x for _ in max_value_training_iterations
@@ -227,10 +216,10 @@
                           number_of_jobs: int,
                           output_path: str) -> List[CondorJob]:
     entropy_vals = [0.0, 0.1, -0.1]
-    seeds = [123 * n + 5961 for n in range(number_of_jobs)]
+    seeds = [123 * n + 5100 for n in range(number_of_jobs)]
     model_paths = [os.path.join(output_path, 'models', f'sd_{seed}/entr_{x}') for x in entropy_vals for seed in seeds]
     adjustments = {translate_keys_to_string(['architecture_config',
-                                             'random_seed']): seeds * len(entropy_vals),
+                                            'random_seed']): seeds * len(entropy_vals),
                    translate_keys_to_string(['output_path']): model_paths,
                    translate_keys_to_string(['trainer_config', 'entropy_coefficient']):
                        [x for x in entropy_vals for _ in range(len(seeds))]}
