import os
from typing import List

from src.condor.condor_job import CondorJobConfig, CondorJob, create_jobs_from_job_config_files
from src.condor.helper_functions import create_configs, translate_keys_to_string


def prepare_param_study(base_config_file: str,
                        job_config_object: CondorJobConfig,
                        number_of_jobs: int,
                        output_path: str) -> List[CondorJob]:
    jobs = []
    jobs.extend(prepare_learning_rate_study(base_config_file, job_config_object, number_of_jobs, output_path))
<<<<<<< HEAD
    #jobs.extend(prepare_entropy_study(base_config_file, job_config_object, number_of_jobs, output_path))
    #jobs.extend(prepare_ppo_epsilon_study(base_config_file, job_config_object, number_of_jobs, output_path))
=======
    jobs.extend(prepare_optimiser_study(base_config_file, job_config_object, number_of_jobs, output_path))
    jobs.extend(prepare_phi_study(base_config_file, job_config_object, number_of_jobs, output_path))
    jobs.extend(prepare_epsilon_study(base_config_file, job_config_object, number_of_jobs, output_path))
    jobs.extend(prepare_ppo_max_train_steps_study(base_config_file, job_config_object, number_of_jobs, output_path))
>>>>>>> 48508358
    return jobs


def prepare_architecture_study(base_config_file: str,
                             job_config_object: CondorJobConfig,
                             number_of_jobs: int,
                             output_path: str) -> List[CondorJob]:
    seeds = [123 * n + 5100 for n in range(number_of_jobs)]
    architectures = ['adversarial_actor_critic', 'fleeing_actor_critic', 'tracking_actor_critic']
    model_paths = [os.path.join(output_path, 'models', a, f'sd_{seed}') for a in architectures for seed in seeds]
    adjustments = {translate_keys_to_string(['environment_config', 'invert_reward']):
                       ['true' if 'fleeing' in a else 'false' for a in architectures for seed in seeds],
                   translate_keys_to_string(['architecture_config',
                                            'random_seed']): [seed for a in architectures for seed in seeds],
                   translate_keys_to_string(['architecture_config',
                                             'architecture']): [a for a in architectures for seed in seeds],
                   translate_keys_to_string(['output_path']): model_paths,
                   translate_keys_to_string(['trainer_config', 'factory_key']):
                       ['APPO' if 'adversarial' in a else 'PPO' for a in architectures for seed in seeds]}
    config_files = create_configs(base_config=base_config_file,
                                  output_path=output_path,
                                  adjustments=adjustments)
    return create_jobs_from_job_config_files(config_files,
                                             job_config_object=job_config_object)


def prepare_batch_size_study(base_config_file: str,
                             job_config_object: CondorJobConfig,
                             number_of_jobs: int,
                             output_path: str) -> List[CondorJob]:
    batch_sizes = [50, 100, 500, 1000, 5000]
    seeds = [123 * n + 5100 for n in range(number_of_jobs)]
    model_paths = [os.path.join(output_path, 'models', f'sd_{seed}/bs_{bs}') for bs in batch_sizes for seed in seeds]
    adjustments = {translate_keys_to_string(['architecture_config',
                                            'random_seed']): seeds * len(batch_sizes),
                   translate_keys_to_string(['output_path']): model_paths,
                   translate_keys_to_string(['trainer_config', 'data_loader_config', 'batch_size']):
                       [bs for bs in batch_sizes for _ in range(len(seeds))]}
    config_files = create_configs(base_config=base_config_file,
                                  output_path=output_path,
                                  adjustments=adjustments)
    return create_jobs_from_job_config_files(config_files,
                                             job_config_object=job_config_object)


def prepare_learning_rate_study(base_config_file: str,
                                job_config_object: CondorJobConfig,
                                number_of_jobs: int,
                                output_path: str) -> List[CondorJob]:
    learning_rates = [0.01, 0.001, 0.0001, 0.00001, 0.000001]
    seeds = [123 * n + 5100 for n in range(number_of_jobs)]
    model_paths = [os.path.join(output_path, 'models', f'sd_{seed}/lr_{lr}') for lr in learning_rates for seed in seeds]
    adjustments = {translate_keys_to_string(['architecture_config',
                                            'random_seed']): seeds * len(learning_rates),
                   translate_keys_to_string(['output_path']): model_paths,
                   translate_keys_to_string(['trainer_config', 'learning_rate']):
                       [bs for bs in learning_rates for _ in range(len(seeds))],
                   translate_keys_to_string(['trainer_config', 'actor_learning_rate']):
                       [bs for bs in learning_rates for _ in range(len(seeds))],
                   }
    config_files = create_configs(base_config=base_config_file,
                                  output_path=output_path,
                                  adjustments=adjustments)
    return create_jobs_from_job_config_files(config_files,
                                             job_config_object=job_config_object)


def prepare_optimiser_study(base_config_file: str,
                            job_config_object: CondorJobConfig,
                            number_of_jobs: int,
                            output_path: str) -> List[CondorJob]:
    optimizers = ['SGD', 'Adam', 'Adadelta', 'RMSprop']
    seeds = [123 * n + 5100 for n in range(number_of_jobs)]
    model_paths = [os.path.join(output_path, 'models', f'sd_{seed}/opt_{opt}') for opt in optimizers for seed in seeds]
    adjustments = {translate_keys_to_string(['architecture_config',
                                            'random_seed']): seeds * len(optimizers),
                   translate_keys_to_string(['output_path']): model_paths,
                   translate_keys_to_string(['trainer_config', 'optimizer']):
                       [bs for bs in optimizers for _ in range(len(seeds))]}
    config_files = create_configs(base_config=base_config_file,
                                  output_path=output_path,
                                  adjustments=adjustments)
    return create_jobs_from_job_config_files(config_files,
                                             job_config_object=job_config_object)


def prepare_loss_study(base_config_file: str,
                       job_config_object: CondorJobConfig,
                       number_of_jobs: int,
                       output_path: str) -> List[CondorJob]:
    losses = ['MSELoss', 'L1Loss', 'SmoothL1Loss']
    seeds = [123 * n + 5100 for n in range(number_of_jobs)]
    model_paths = [os.path.join(output_path, 'models', f'sd_{seed}/loss_{loss}') for loss in losses for seed in seeds]
    adjustments = {translate_keys_to_string(['architecture_config',
                                            'random_seed']): seeds * len(losses),
                   translate_keys_to_string(['output_path']): model_paths,
                   translate_keys_to_string(['trainer_config', 'criterion']):
                       [bs for bs in losses for _ in range(len(seeds))]}
    config_files = create_configs(base_config=base_config_file,
                                  output_path=output_path,
                                  adjustments=adjustments)
    return create_jobs_from_job_config_files(config_files,
                                             job_config_object=job_config_object)


def prepare_phi_study(base_config_file: str,
                      job_config_object: CondorJobConfig,
                      number_of_jobs: int,
                      output_path: str) -> List[CondorJob]:
    phi_keys = ["gae", "reward-to-go", "return", "value-baseline"]
    seeds = [123 * n + 5100 for n in range(number_of_jobs)]
    model_paths = [os.path.join(output_path, 'models', f'sd_{seed}/phi_{x}') for x in phi_keys for seed in seeds]
    adjustments = {translate_keys_to_string(['architecture_config',
                                            'random_seed']): seeds * len(phi_keys),
                   translate_keys_to_string(['output_path']): model_paths,
                   translate_keys_to_string(['trainer_config', 'phi_key']):
                       [x for x in phi_keys for _ in range(len(seeds))]}
    config_files = create_configs(base_config=base_config_file,
                                  output_path=output_path,
                                  adjustments=adjustments)
    return create_jobs_from_job_config_files(config_files,
                                             job_config_object=job_config_object)


def prepare_epsilon_study(base_config_file: str,
                              job_config_object: CondorJobConfig,
                              number_of_jobs: int,
                              output_path: str) -> List[CondorJob]:
    epsilon = [0.02, 0.1, 0.2, 1, 2]
    seeds = [123 * n + 5100 for n in range(number_of_jobs)]
<<<<<<< HEAD
    model_paths = [os.path.join(output_path, 'models', f'sd_{seed}/eps_{x}') for x in ppo_epsilon for seed in seeds]
=======
    model_paths = [os.path.join(output_path, 'models', f'sd_{seed}_eps_{x}') for x in epsilon for seed in seeds]
>>>>>>> 48508358
    adjustments = {translate_keys_to_string(['architecture_config',
                                            'random_seed']): seeds * len(epsilon),
                   translate_keys_to_string(['output_path']): model_paths,
                   translate_keys_to_string(['trainer_config', 'epsilon']):
                       [x for x in epsilon for _ in range(len(seeds))],
                   translate_keys_to_string(['trainer_config', 'factory_key']):
                       ['PPO' for x in epsilon for _ in range(len(seeds))]}
    config_files = create_configs(base_config=base_config_file,
                                  output_path=output_path,
                                  adjustments=adjustments)
    return create_jobs_from_job_config_files(config_files,
                                             job_config_object=job_config_object)


def prepare_ppo_kl_target_study(base_config_file: str,
                                job_config_object: CondorJobConfig,
                                number_of_jobs: int,
                                output_path: str) -> List[CondorJob]:
    kl_targets = [0.001, 0.005, 0.01, 0.05, 0.1]
    seeds = [123 * n + 5100 for n in range(number_of_jobs)]
    model_paths = [os.path.join(output_path, 'models', f'sd_{seed}/kl_{x}') for x in kl_targets for seed in seeds]
    adjustments = {translate_keys_to_string(['architecture_config',
                                            'random_seed']): seeds * len(kl_targets),
                   translate_keys_to_string(['output_path']): model_paths,
                   translate_keys_to_string(['trainer_config', 'kl_target']):
                       [x for x in kl_targets for _ in range(len(seeds))],
                   translate_keys_to_string(['trainer_config', 'factory_key']):
                       ['PPO' for x in kl_targets for _ in range(len(seeds))]}
    config_files = create_configs(base_config=base_config_file,
                                  output_path=output_path,
                                  adjustments=adjustments)
    return create_jobs_from_job_config_files(config_files,
                                             job_config_object=job_config_object)


def prepare_ppo_max_train_steps_study(base_config_file: str,
                                      job_config_object: CondorJobConfig,
                                      number_of_jobs: int,
                                      output_path: str) -> List[CondorJob]:
    max_value_training_iterations = [1, 5, 10, 50]
    max_actor_training_iterations = [1, 5, 10, 50]
    seeds = [123 * n + 5100 for n in range(number_of_jobs)]
    model_paths = [os.path.join(output_path, 'models', f'sd_{seed}/p_{x}_v_{y}')
                   for y in max_value_training_iterations
                   for x in max_actor_training_iterations
                   for seed in seeds]
    adjustments = {translate_keys_to_string(['architecture_config', 'random_seed']):
                   seeds * len(max_actor_training_iterations) * len(max_value_training_iterations),
                   translate_keys_to_string(['output_path']): model_paths,
                   translate_keys_to_string(['trainer_config', 'max_actor_training_iterations']):
                       [x for _ in max_value_training_iterations
                        for x in max_actor_training_iterations
                        for _ in range(len(seeds))],
                   translate_keys_to_string(['trainer_config', 'max_critic_training_iterations']):
                       [x for x in max_value_training_iterations
                        for _ in max_actor_training_iterations
                        for _ in range(len(seeds))],
                   translate_keys_to_string(['trainer_config', 'factory_key']):
                       ['PPO' for _ in max_value_training_iterations
                        for _ in max_actor_training_iterations for _ in range(len(seeds))]}
    config_files = create_configs(base_config=base_config_file,
                                  output_path=output_path,
                                  adjustments=adjustments)
    return create_jobs_from_job_config_files(config_files,
                                             job_config_object=job_config_object)


def prepare_entropy_study(base_config_file: str,
                          job_config_object: CondorJobConfig,
                          number_of_jobs: int,
                          output_path: str) -> List[CondorJob]:
    entropy_vals = [0.0, 0.1, -0.1]
    seeds = [123 * n + 5100 for n in range(number_of_jobs)]
    model_paths = [os.path.join(output_path, 'models', f'sd_{seed}/entr_{x}') for x in entropy_vals for seed in seeds]
    adjustments = {translate_keys_to_string(['architecture_config',
                                            'random_seed']): seeds * len(entropy_vals),
                   translate_keys_to_string(['output_path']): model_paths,
                   translate_keys_to_string(['trainer_config', 'entropy_coefficient']):
                       [x for x in entropy_vals for _ in range(len(seeds))]}
    config_files = create_configs(base_config=base_config_file,
                                  output_path=output_path,
                                  adjustments=adjustments)
    return create_jobs_from_job_config_files(config_files,
                                             job_config_object=job_config_object)<|MERGE_RESOLUTION|>--- conflicted
+++ resolved
@@ -11,15 +11,8 @@
                         output_path: str) -> List[CondorJob]:
     jobs = []
     jobs.extend(prepare_learning_rate_study(base_config_file, job_config_object, number_of_jobs, output_path))
-<<<<<<< HEAD
     #jobs.extend(prepare_entropy_study(base_config_file, job_config_object, number_of_jobs, output_path))
     #jobs.extend(prepare_ppo_epsilon_study(base_config_file, job_config_object, number_of_jobs, output_path))
-=======
-    jobs.extend(prepare_optimiser_study(base_config_file, job_config_object, number_of_jobs, output_path))
-    jobs.extend(prepare_phi_study(base_config_file, job_config_object, number_of_jobs, output_path))
-    jobs.extend(prepare_epsilon_study(base_config_file, job_config_object, number_of_jobs, output_path))
-    jobs.extend(prepare_ppo_max_train_steps_study(base_config_file, job_config_object, number_of_jobs, output_path))
->>>>>>> 48508358
     return jobs
 
 
@@ -150,11 +143,7 @@
                               output_path: str) -> List[CondorJob]:
     epsilon = [0.02, 0.1, 0.2, 1, 2]
     seeds = [123 * n + 5100 for n in range(number_of_jobs)]
-<<<<<<< HEAD
-    model_paths = [os.path.join(output_path, 'models', f'sd_{seed}/eps_{x}') for x in ppo_epsilon for seed in seeds]
-=======
     model_paths = [os.path.join(output_path, 'models', f'sd_{seed}_eps_{x}') for x in epsilon for seed in seeds]
->>>>>>> 48508358
     adjustments = {translate_keys_to_string(['architecture_config',
                                             'random_seed']): seeds * len(epsilon),
                    translate_keys_to_string(['output_path']): model_paths,
