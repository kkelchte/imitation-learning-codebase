import os
<<<<<<< HEAD
from typing import Union
=======
from typing import List
>>>>>>> ad39728c

import torch
from torch.utils.tensorboard import SummaryWriter
import numpy as np

from src.core.data_types import Distribution


class TensorboardWrapper(SummaryWriter):

    def __init__(self, log_dir: str):
        super().__init__(log_dir)
        self.step = 0
        self._output_file = os.path.join(log_dir, 'results.txt')

    def set_step(self, step: int):
        self.step = step

    def increment_step(self):
        self.step += 1

    def _add_scalar(self, tag: str, value: float) -> None:
        with open(self._output_file, 'a') as f:
            f.write(f"{self.step} : {tag} = {value} \n")
        self.add_scalar(tag, value, global_step=self.step)

    def write_distribution(self, distribution: Distribution, tag: str = ""):
        self._add_scalar(f"{tag}_mean" if tag != "" else "mean", distribution.mean)
        self._add_scalar(f"{tag}_std" if tag != "" else "std", distribution.std)
        self._add_scalar(f"{tag}_min" if tag != "" else "min", distribution.min)
        self._add_scalar(f"{tag}_max" if tag != "" else "max", distribution.max)

    def write_scalar(self, data: float, tag: str):
        self._add_scalar(tag, data)

<<<<<<< HEAD
    def write_output_image(self, images: torch.Tensor, tag: str = ""):
        if len(images.shape) == 3:  # if input has 3 dimension add channel dimension
            images.unsqueeze_(1)
        if images.shape[1] == 1:  # if channel dimension is 1, make it 3 for image
            images = images.squeeze(dim=1)
            images = torch.stack(3*[images], dim=1)
        self.add_images(tag, images, self.step, dataformats='NCHW')
=======
    def write_gif(self, frames: List[np.ndarray] = None) -> None:
        if frames is None:
            return
        # map uint8 to int16 due to pytorch bug https://github.com/facebookresearch/InferSent/issues/99
        video_tensor = torch.stack([torch.as_tensor(f.astype(np.int16), dtype=torch.uint8) for f in frames[::10]])
        video_tensor.unsqueeze_(dim=0)  # add batch dimension
        if len(video_tensor.shape) == 4:  # add channel dimension in case of grayscale images
            video_tensor.unsqueeze_(dim=2)
        self.add_video(tag='game play', vid_tensor=video_tensor, global_step=self.step, fps=20)
>>>>>>> ad39728c
<|MERGE_RESOLUTION|>--- conflicted
+++ resolved
@@ -1,9 +1,5 @@
 import os
-<<<<<<< HEAD
-from typing import Union
-=======
-from typing import List
->>>>>>> ad39728c
+from typing import Union, List
 
 import torch
 from torch.utils.tensorboard import SummaryWriter
@@ -39,7 +35,6 @@
     def write_scalar(self, data: float, tag: str):
         self._add_scalar(tag, data)
 
-<<<<<<< HEAD
     def write_output_image(self, images: torch.Tensor, tag: str = ""):
         if len(images.shape) == 3:  # if input has 3 dimension add channel dimension
             images.unsqueeze_(1)
@@ -47,7 +42,7 @@
             images = images.squeeze(dim=1)
             images = torch.stack(3*[images], dim=1)
         self.add_images(tag, images, self.step, dataformats='NCHW')
-=======
+
     def write_gif(self, frames: List[np.ndarray] = None) -> None:
         if frames is None:
             return
@@ -56,5 +51,4 @@
         video_tensor.unsqueeze_(dim=0)  # add batch dimension
         if len(video_tensor.shape) == 4:  # add channel dimension in case of grayscale images
             video_tensor.unsqueeze_(dim=2)
-        self.add_video(tag='game play', vid_tensor=video_tensor, global_step=self.step, fps=20)
->>>>>>> ad39728c
+        self.add_video(tag='game play', vid_tensor=video_tensor, global_step=self.step, fps=20)