architecture_config:
  architecture: adversarial_actor_critic
  device: cpu
  log_std: -0.5
  random_seed: 5100
  initialisation_type: orthogonal
data_saver_config:
  clear_buffer_before_episode: true
  store_on_ram_only: true
environment_config:
  normalize_observations: false
  normalize_rewards: false
  invert_reward: false
  factory_key: GYM
  gym_config:
    random_seed: 5346
    render: false
    world_name: tracking-v0
    args: 'random_location=True'
  max_number_of_steps: 300  # let number of steps depend on environment
episode_runner_config:
  train_every_n_steps: 1000
number_of_epochs: 5000
run_test_episodes: true
output_path: test_adversarial
save_checkpoint_every_n: 100
tb_render_every_n_epochs: 10
tensorboard: true
trainer_config:
  criterion: MSELoss
  critic_learning_rate: 0.0001
  actor_learning_rate: 0.000001
  gradient_clip_norm: 3
  optimizer: Adam
  data_loader_config:
    batch_size: 1000
    random_seed: 5346
  device: cpu
  discount: 0.99
  factory_key: APPO
  gae_lambda: 0.95
  phi_key: gae
  entropy_coefficient: 0.01
  max_actor_training_iterations: 50
  max_critic_training_iterations: 10
<<<<<<< HEAD
  ppo_epsilon: 0.1
=======
  epsilon: 0.2
>>>>>>> 1e232ed9
  kl_target: 0.01
  use_kl_stop: false<|MERGE_RESOLUTION|>--- conflicted
+++ resolved
@@ -1,8 +1,8 @@
 architecture_config:
-  architecture: adversarial_actor_critic
+  architecture: tracking_actor_critic
   device: cpu
   log_std: -0.5
-  random_seed: 5100
+  random_seed: 5346
   initialisation_type: orthogonal
 data_saver_config:
   clear_buffer_before_episode: true
@@ -20,7 +20,7 @@
   max_number_of_steps: 300  # let number of steps depend on environment
 episode_runner_config:
   train_every_n_steps: 1000
-number_of_epochs: 5000
+number_of_epochs: 1000
 run_test_episodes: true
 output_path: test_adversarial
 save_checkpoint_every_n: 100
@@ -29,24 +29,20 @@
 trainer_config:
   criterion: MSELoss
   critic_learning_rate: 0.0001
-  actor_learning_rate: 0.000001
+  actor_learning_rate: 0.0001
   gradient_clip_norm: 3
-  optimizer: Adam
+  optimizer: RMSprop
   data_loader_config:
-    batch_size: 1000
+    batch_size: 100
     random_seed: 5346
   device: cpu
   discount: 0.99
   factory_key: APPO
   gae_lambda: 0.95
   phi_key: gae
-  entropy_coefficient: 0.01
+  entropy_coefficient: 0.0
   max_actor_training_iterations: 50
   max_critic_training_iterations: 10
-<<<<<<< HEAD
-  ppo_epsilon: 0.1
-=======
   epsilon: 0.2
->>>>>>> 1e232ed9
   kl_target: 0.01
   use_kl_stop: false