--- conflicted
+++ resolved
@@ -43,11 +43,6 @@
   entropy_coefficient: 0.0
   max_actor_training_iterations: 10
   max_critic_training_iterations: 10
-<<<<<<< HEAD
-  ppo_epsilon: 0.2
-  kl_target: 0.01
-=======
   epsilon: 0.2
   kl_target: 0.01
-  use_kl_stop: false
->>>>>>> 48508358
+  use_kl_stop: false