--- conflicted
+++ resolved
@@ -1,5 +1,5 @@
 output_path: adversarial_agents_ros
-number_of_epochs: 50
+number_of_epochs: 1000
 episode_runner_config:
   number_of_episodes: 5
   train_every_n_steps: -1
@@ -10,11 +10,7 @@
   random_seed: 123
 environment_config:
   factory_key: ROS
-<<<<<<< HEAD
-  max_number_of_steps: 500
-=======
-  max_number_of_steps: 30
->>>>>>> 3478c152
+  max_number_of_steps: 200
   ros_config:
     info:
       - frame
