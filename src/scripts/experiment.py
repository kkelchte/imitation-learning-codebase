#!/usr/bin/python
import os
import time
from glob import glob
import shutil
from typing import Optional, Tuple

import torch
import yaml
import numpy as np
from dataclasses import dataclass
from dataclasses_json import dataclass_json

from src.ai.base_net import ArchitectureConfig
from src.ai.evaluator import EvaluatorConfig, Evaluator
from src.ai.trainer import TrainerConfig
from src.ai.architectures import *  # Do not remove
from src.ai.trainer_factory import TrainerFactory
from src.core.utils import get_filename_without_extension, get_data_dir, get_date_time_tag
<<<<<<< HEAD
=======
from src.core.data_types import TerminationType, Distribution, Dataset
>>>>>>> 48508358
from src.core.config_loader import Config, Parser
from src.core.logger import get_logger, cprint, MessageType
from src.data.data_saver import DataSaverConfig, DataSaver
from src.scripts.episode_runner import EpisodeRunnerConfig, EpisodeRunner
from src.sim.common.environment import EnvironmentConfig
from src.sim.common.environment_factory import EnvironmentFactory


os.environ['TF_CPP_MIN_LOG_LEVEL'] = '3'
"""Script for collecting dataset / evaluating a model in simulated or real environment.

Script starts environment runner with dataset_saver object to store the episodes in a dataset.
"""


@dataclass_json
@dataclass
class ExperimentConfig(Config):
    number_of_epochs: int = 1
    episode_runner_config: Optional[EpisodeRunnerConfig] = None
    load_checkpoint_dir: Optional[str] = None  # path to checkpoints
    load_checkpoint_found: bool = True
    save_checkpoint_every_n: int = -1
    tensorboard: bool = False
    tb_render_every_n_epochs: int = -1
    environment_config: Optional[EnvironmentConfig] = None
    data_saver_config: Optional[DataSaverConfig] = None
    architecture_config: Optional[ArchitectureConfig] = None
    trainer_config: Optional[TrainerConfig] = None
    evaluator_config: Optional[EvaluatorConfig] = None
    tester_config: Optional[EvaluatorConfig] = None
    run_test_episodes: bool = False

    def __post_init__(self):
        # Avoid None value error by deleting irrelevant fields
        if self.environment_config is None:
            del self.environment_config
        if self.data_saver_config is None:
            del self.data_saver_config
        if self.architecture_config is None:
            del self.architecture_config
        if self.trainer_config is None:
            del self.trainer_config
        if self.evaluator_config is None:
            del self.evaluator_config
        if self.tester_config is None:
            del self.tester_config
        if self.load_checkpoint_dir is None:
            del self.load_checkpoint_dir
        if self.episode_runner_config is None:
            del self.episode_runner_config
        # if episode runner config has no limit on duration, use trainers batch size
        if self.episode_runner_config is not None and \
                self.episode_runner_config.number_of_episodes == -1 and \
                self.episode_runner_config.train_every_n_steps == -1 and \
                self.trainer_config is not None:
            self.episode_runner_config.train_every_n_steps = self.trainer_config.data_loader_config.batch_size


class Experiment:

    def __init__(self, config: ExperimentConfig):
        np.random.seed(123)
        self._epoch = 0
        self._config = config
        self._logger = get_logger(name=get_filename_without_extension(__file__),
                                  output_path=config.output_path,
                                  quiet=False)
        self._data_saver = DataSaver(config=config.data_saver_config) \
            if self._config.data_saver_config is not None else None
        self._environment = EnvironmentFactory().create(config.environment_config) \
            if self._config.environment_config is not None else None
        self._net = eval(config.architecture_config.architecture).Net(config=config.architecture_config) \
            if self._config.architecture_config is not None else None
        self._trainer = TrainerFactory().create(config=self._config.trainer_config, network=self._net) \
            if self._config.trainer_config is not None else None
        self._evaluator = Evaluator(config=self._config.evaluator_config, network=self._net) \
            if self._config.evaluator_config is not None else None
        self._tester = None  # create at the end to avoid too much data is loaded in RAM
        self._writer = None
        if self._config.tensorboard:  # Local import so code can run without tensorboard
            from src.core.tensorboard_wrapper import TensorboardWrapper
            self._writer = TensorboardWrapper(log_dir=config.output_path)
        self._episode_runner = EpisodeRunner(config=self._config.episode_runner_config,
                                             data_saver=self._data_saver,
                                             environment=self._environment,
                                             net=self._net,
                                             writer=self._writer) \
            if self._config.episode_runner_config is not None else None

        if self._config.load_checkpoint_found \
                and len(glob(f'{self._config.output_path}/torch_checkpoints/*.ckpt')) > 0:
            self.load_checkpoint(f'{self._config.output_path}/torch_checkpoints')
        elif self._config.load_checkpoint_dir is not None:
            if not self._config.load_checkpoint_dir.startswith('/'):
                self._config.load_checkpoint_dir = f'{get_data_dir(self._config.output_path)}/' \
                                                   f'{self._config.load_checkpoint_dir}'
            self.load_checkpoint(self._config.load_checkpoint_dir)
        cprint(f'Initiated.', self._logger)

    def run(self):
        for self._epoch in range(self._config.number_of_epochs):
            best_ckpt = False
            msg = f'{get_date_time_tag()} epoch: {self._epoch + 1} / {self._config.number_of_epochs}'
            if self._environment is not None:
                if self._data_saver is not None and self._config.data_saver_config.clear_buffer_before_episode:
                    self._data_saver.clear_buffer()
                output_msg, best_ckpt = self._episode_runner.run(
                    store_frames=(self._config.tb_render_every_n_epochs != -1 and
                                  self._epoch % self._config.tb_render_every_n_epochs == 0 and
                                  self._writer is not None))
                if self._data_saver is not None and self._config.data_saver_config.store_hdf5:
                    self._data_saver.create_train_validation_hdf5_files()
                msg += output_msg
            if self._trainer is not None:
                if self._data_saver is not None:  # update fresh data to train
                    self._trainer.data_loader.set_dataset(
                        self._data_saver.get_dataset() if self._config.data_saver_config.store_on_ram_only else None
                    )
                msg += self._trainer.train(epoch=self._epoch, writer=self._writer)
            if self._evaluator is not None:  # if validation error is minimal then save best checkpoint
                output_msg, best_ckpt = self._evaluator.evaluate(epoch=self._epoch, writer=self._writer)
                msg += output_msg
            if self._config.run_test_episodes:
                output_msg, best_ckpt = self._episode_runner.run(
                    store_frames=(self._config.tb_render_every_n_epochs != -1 and
                                  self._epoch % self._config.tb_render_every_n_epochs == 0 and
                                  self._writer is not None),
                    test=True,
                    # ! adversarial tag should be in architecture name
                    adversarial='adversarial' in self._config.architecture_config.architecture
                )
                msg += output_msg
            if self._config.save_checkpoint_every_n != -1 and \
                    (self._epoch % self._config.save_checkpoint_every_n == 0 or
                     self._epoch == self._config.number_of_epochs - 1):
                self.save_checkpoint(tag=f'{self._epoch:05d}')
            if best_ckpt and self._config.save_checkpoint_every_n != -1:
                self.save_checkpoint(tag='best')
            cprint(msg, self._logger)
        if self._trainer is not None:
<<<<<<< HEAD
            self._trainer.data_loader.empty_dataset()
=======
            self._trainer.data_loader.set_dataset(Dataset())
>>>>>>> 48508358
        if self._evaluator is not None and self._config.evaluator_config.evaluate_extensive:
            self._evaluator.evaluate_extensive()

        self._tester = Evaluator(config=self._config.tester_config, network=self._net) \
            if self._config.tester_config is not None else None
        if self._tester is not None:
            output_msg, _ = self._tester.evaluate(epoch=self._epoch, writer=self._writer, tag='test')
            cprint(f'Testing: {output_msg}', self._logger)
            if self._config.tester_config.evaluate_extensive:
                self._tester.evaluate_extensive()

        cprint(f'Finished.', self._logger)

    def save_checkpoint(self, tag: str = ''):
        filename = f'checkpoint_{tag}' if tag != '' else 'checkpoint'
        filename += '.ckpt'
        checkpoint = {
            'epoch': self._epoch,
        }
        for element, key in zip([self._net, self._trainer, self._environment],
                                ['net_ckpt', 'trainer_ckpt', 'environment_ckpt']):
            if element is not None:
                checkpoint[key] = element.get_checkpoint()
        os.makedirs(f'{self._config.output_path}/torch_checkpoints', exist_ok=True)
        torch.save(checkpoint, f'{self._config.output_path}/torch_checkpoints/{filename}')
        torch.save(checkpoint, f'{self._config.output_path}/torch_checkpoints/checkpoint_latest.ckpt')
        cprint(f'stored {filename}', self._logger)

    def load_checkpoint(self, checkpoint_dir: str):
        if not checkpoint_dir.endswith('torch_checkpoints'):
            checkpoint_dir += '/torch_checkpoints'
        if len(glob(f'{checkpoint_dir}/*.ckpt')) == 0 and len(glob(f'{checkpoint_dir}/torch_checkpoints/*.ckpt')) == 0:
            cprint(f'Could not find suitable checkpoint in {checkpoint_dir}', self._logger, MessageType.error)
            time.sleep(0.1)
            raise FileNotFoundError
        # Get checkpoint in following order
        if os.path.isfile(os.path.join(checkpoint_dir, 'checkpoint_best.ckpt')):
            checkpoint_file = os.path.join(checkpoint_dir, 'checkpoint_best.ckpt')
        elif os.path.isfile(os.path.join(checkpoint_dir, 'checkpoint_latest.ckpt')):
            checkpoint_file = os.path.join(checkpoint_dir, 'checkpoint_latest.ckpt')
        else:
            checkpoints = {int(f.split('.')[0].split('_')[-1]): os.path.join(checkpoint_dir, f)
                           for f in os.listdir(checkpoint_dir)}
            checkpoint_file = checkpoints[max(checkpoints.keys())]
        # Load params for each experiment element
        checkpoint = torch.load(checkpoint_file, map_location=torch.device('cpu'))
        self._epoch = checkpoint['epoch'] if 'epoch' in checkpoint.keys() else 0
        for element, key in zip([self._net, self._trainer, self._environment],
                                ['net_ckpt', 'trainer_ckpt', 'environment_ckpt']):
            if element is not None and key in checkpoint.keys():
                element.load_checkpoint(checkpoint[key])
        cprint(f'loaded network from {checkpoint_file}', self._logger)

    def shutdown(self):
        if self._writer is not None:
            self._writer.close()
        if self._environment is not None:
            result = self._environment.remove()
            cprint(f'Terminated successfully? {bool(result)}', self._logger,
                   msg_type=MessageType.info if result else MessageType.warning)
        if self._data_saver is not None:
            self._data_saver.remove()
        if self._trainer is not None:
            self._trainer.remove()
        if self._evaluator is not None:
            self._evaluator.remove()
        if self._net is not None:
            self._net.remove()
        if self._episode_runner is not None:
            self._episode_runner.remove()
        [h.close() for h in self._logger.handlers]


if __name__ == "__main__":
    arguments = Parser().parse_args()
    config_file = arguments.config
    if arguments.rm:
        with open(config_file, 'r') as f:
            configuration = yaml.load(f, Loader=yaml.FullLoader)
        if not configuration['output_path'].startswith('/'):
            configuration['output_path'] = os.path.join(get_data_dir(os.environ['HOME']), configuration['output_path'])
        shutil.rmtree(configuration['output_path'], ignore_errors=True)

    experiment_config = ExperimentConfig().create(config_file=config_file,
                                                  seed=arguments.seed)
    experiment = Experiment(experiment_config)
    experiment.run()
    experiment.shutdown()<|MERGE_RESOLUTION|>--- conflicted
+++ resolved
@@ -17,10 +17,7 @@
 from src.ai.architectures import *  # Do not remove
 from src.ai.trainer_factory import TrainerFactory
 from src.core.utils import get_filename_without_extension, get_data_dir, get_date_time_tag
-<<<<<<< HEAD
-=======
 from src.core.data_types import TerminationType, Distribution, Dataset
->>>>>>> 48508358
 from src.core.config_loader import Config, Parser
 from src.core.logger import get_logger, cprint, MessageType
 from src.data.data_saver import DataSaverConfig, DataSaver
@@ -119,6 +116,7 @@
                 self._config.load_checkpoint_dir = f'{get_data_dir(self._config.output_path)}/' \
                                                    f'{self._config.load_checkpoint_dir}'
             self.load_checkpoint(self._config.load_checkpoint_dir)
+
         cprint(f'Initiated.', self._logger)
 
     def run(self):
@@ -162,11 +160,7 @@
                 self.save_checkpoint(tag='best')
             cprint(msg, self._logger)
         if self._trainer is not None:
-<<<<<<< HEAD
             self._trainer.data_loader.empty_dataset()
-=======
-            self._trainer.data_loader.set_dataset(Dataset())
->>>>>>> 48508358
         if self._evaluator is not None and self._config.evaluator_config.evaluate_extensive:
             self._evaluator.evaluate_extensive()
 
