import argparse
import copy
import json
import os
import shutil
from glob import glob

import h5py
import torch
import torch.nn as nn
import numpy as np
import matplotlib.pyplot as plt
from tqdm import tqdm
from visualpriors.taskonomy_network import TaskonomyDecoder
import subprocess
from visualpriors.transforms import VisualPriorRepresentation

from src.ai.utils import mlp_creator, get_checksum_network_parameters
from src.data.utils import load_data_from_directory
from src.core.utils import get_date_time_tag


class Parser(argparse.ArgumentParser):
    """Parser class to get config retrieve config file argument"""

    def __init__(self):
        super().__init__()
        self.add_argument("--output_path", type=str, default='/tmp/out')
        self.add_argument("--dataset", type=str, default='noisy_augmented')
        self.add_argument("--datadir", type=str, default=None)
        self.add_argument("--learning_rate", type=float, default=0.001)
        self.add_argument("--batch_size", type=int, default=2)
        self.add_argument("--training_epochs", type=int, default=1)
        self.add_argument("--task", type=str, default='normal')
        self.add_argument("--loss", type=str, default='cross-entropy', help='options: cross-entropy, L1')
        self.add_argument("--mlp", action='store_true', help="use simple MLP instead of taskonomy decoder")
        self.add_argument("--end_to_end", action='store_true', help="allow encoder net to change (with lower LR)")
        self.add_argument("--side_tuning", action='store_true', help="allow one encoder net to change")
        self.add_argument("--skip_sim_video", action='store_true', help="skip video creation")
        self.add_argument("--skip_real_video", action='store_true', help="skip video creation")


if __name__ == '__main__':
    arguments = Parser().parse_args()
    feature_type = arguments.task

    local_output_path = os.path.join(f'{os.environ["TEMP"]}/train_decoders')
    from src.core.tensorboard_wrapper import TensorboardWrapper
    writer = TensorboardWrapper(log_dir=local_output_path)

    ################################################################################
    # Load data                                                                    #
    ################################################################################
    print(f'{get_date_time_tag()}: load training data')
    datadir = os.environ['DATADIR'] if arguments.datadir is None else arguments.datadir
    filename = os.path.join(datadir, 'line_world_data', 'sim', f'{arguments.dataset}_3x256x256_0.hdf5')
    h5py_file = h5py.File(filename, 'r')

    ################################################################################
    # Define network                                                               #
    ################################################################################
    print(f'{get_date_time_tag()}: Define network')
    input_size = 8 * 16 * 16
    output_size = 64 * 64

    VisualPriorRepresentation._load_unloaded_nets([feature_type])
    encoder = VisualPriorRepresentation.feature_task_to_net[feature_type]
    fixed_encoder = copy.deepcopy(encoder) if arguments.side_tuning else None
    
    if arguments.end_to_end or arguments.side_tuning:
        for p in encoder.parameters():
            p.requires_grad = True

    if arguments.mlp:
        decoder = mlp_creator(sizes=[input_size, 2056, 2056, output_size],
                              activation=nn.ReLU,
                              output_activation=None,
                              bias_in_last_layer=False)
    else:
        decoder = TaskonomyDecoder(out_channels=1,
                                   is_decoder_mlp=False,
                                   apply_tanh=True,
                                   eval_only=False)
        for p in decoder.parameters():
            p.requires_grad = True

    print(f'encoder: {get_checksum_network_parameters(encoder.parameters())}')
    print(f'decoder: {get_checksum_network_parameters(decoder.parameters())}')
    if arguments.side_tuning:
        print(f'fixed_encoder: {get_checksum_network_parameters(fixed_encoder.parameters())}')
    ################################################################################
    # Take some training steps                                                     #
    ################################################################################
    print(f'{get_date_time_tag()}: Take {arguments.training_epochs} training steps')
    
    total = len(h5py_file['dataset']['observations']) - 100
    encoder_optimizer = torch.optim.Adam(params=encoder.parameters(), lr=arguments.learning_rate/10)
    optimizer = torch.optim.Adam(params=decoder.parameters(), lr=arguments.learning_rate)
    losses = []

    validation_observations = torch.stack([torch.as_tensor(t, dtype=torch.float32) for t in h5py_file['dataset']['observations'][-100::2]])
    validation_targets = torch.stack([torch.as_tensor(t, dtype=torch.float32) for t in h5py_file['dataset']['targets'][-100::2]])
        
    for epoch in tqdm(range(arguments.training_epochs)):
        optimizer.zero_grad()
        encoder_optimizer.zero_grad()
        sample_indices = np.random.choice(list(range(total)),
                                          size=arguments.batch_size)
        observations = torch.stack([torch.as_tensor(h5py_file['dataset']['observations'][i], dtype=torch.float32)
                                    for i in sample_indices])
        targets = torch.stack([torch.as_tensor(h5py_file['dataset']['targets'][i], dtype=torch.float32)
                               for i in sample_indices]).detach()

#        representation = visualpriors.representation_transform(torch.stack(observations), feature_type, device='cpu')
        representation = encoder(observations)
        if arguments.side_tuning:
            fixed_representation = fixed_encoder(observations)
            representation += fixed_representation
        if arguments.mlp:
            predictions = decoder(representation.view(-1, 2048)).view(-1, 64, 64)
        else:
            predictions = (decoder(representation) + 1)/2

        if arguments.loss == 'L1':
            training_loss = (targets - predictions[:, :, ::2, ::2]).abs().mean()
        else:
            predictions = torch.clamp(predictions, 0, 1)
            training_loss = (-targets * predictions.log() - (1 - targets) * (1 - predictions).log()).mean()
        training_loss.backward()
        torch.nn.utils.clip_grad_norm_(decoder.parameters(), max_norm=5)
        optimizer.step()
        if arguments.end_to_end or arguments.side_tuning:
            torch.nn.utils.clip_grad_norm_(encoder.parameters(), max_norm=5)
            encoder_optimizer.step()
        
        losses.append(training_loss.item())
        writer.write_scalar(training_loss.item(), 'training_loss')
        
        # calculate validation loss
        representation = encoder(validation_observations)
        if arguments.side_tuning:
            fixed_representation = fixed_encoder(validation_observations)
            representation += fixed_representation
        if arguments.mlp:
            predictions = decoder(representation.view(-1, 2048)).view(-1, 64, 64)
        else:
            predictions = (decoder(representation) + 1)/2
        validation_loss = (validation_targets - predictions).abs().mean()
        writer.write_scalar(validation_loss.item(), 'validation_loss')
        writer.increment_step()
        print(f'epoch {epoch}, training loss: {training_loss.item()}, validation loss: {validation_loss.item()}')

    print(f'encoder: {get_checksum_network_parameters(encoder.parameters())}')
    print(f'decoder: {get_checksum_network_parameters(decoder.parameters())}')
    if arguments.side_tuning:
        print(f'fixed_encoder: {get_checksum_network_parameters(fixed_encoder.parameters())}')

    ################################################################################
    # Predict on simulated images                                                   #
    ################################################################################
    if not arguments.skip_sim_video:
        print(f'{get_date_time_tag()}: Predict on simulated images')
        
        fig_counter = 0
        output_dir = os.path.join(local_output_path, 'out_train')
        if os.path.isdir(output_dir):
            shutil.rmtree(output_dir)
        os.makedirs(output_dir, exist_ok=True)

#        data = [torch.as_tensor(t, dtype=torch.float32) for t in h5py_file['dataset']['observations'][-100::2]]
<<<<<<< HEAD
        data = [torch.as_tensor(t, dtype=torch.float32) for t in h5py_file['dataset']['observations'][0:100]]
=======
        data = [torch.as_tensor(t, dtype=torch.float32) for t in h5py_file['dataset']['observations'][0:100:2]]
>>>>>>> d4fd9900
        representation = encoder(torch.stack(data))
        with torch.no_grad():
            if arguments.mlp:
                predictions = decoder(representation.view(-1, 2048)).view(-1, 64, 64).detach().numpy()
            else:
                predictions = ((decoder(representation) + 1)/2).view(-1, 256, 256).detach().numpy()

        for pred in tqdm(predictions):
            plt.imshow(pred)
            plt.axis('off')
            plt.tight_layout()
            plt.savefig(os.path.join(output_dir, f'file{fig_counter:05d}.jpg'))
            fig_counter += 1

        data = None
        predictions = None

    ################################################################################
    # Predict on real validation images                                            #
    ################################################################################
    if not arguments.skip_real_video:
        print(f'{get_date_time_tag()}: Predict on real validation images')

        validation_runs = [
            os.path.join(datadir, 'line_world_data', 'real', 'raw_data', d, 'raw_data', sd, 'observation')
            for d in
            ['concrete_bluecable', 'concrete_orangecable', 'concrete_whitecable', 'grass_bluecable', 'grass_orangecable']
            for sd in os.listdir(os.path.join(datadir, 'line_world_data', 'real', 'raw_data', d, 'raw_data'))]
        fig_counter = 0

        output_dir_val = os.path.join(local_output_path, 'out_val')
        if os.path.isdir(output_dir_val):
            shutil.rmtree(output_dir_val)
        os.makedirs(output_dir_val, exist_ok=True)

        for run in tqdm(validation_runs[::3]):
            data = load_data_from_directory(run, size=(3, 256, 256))[1][::20]
            representation = encoder(torch.stack(data))
            with torch.no_grad():
                if arguments.mlp:
                    predictions = decoder(representation.view(-1, 2048)).view(-1, 64, 64).detach().numpy()
                else:
                    predictions = ((decoder(representation) + 1)/2).view(-1, 256, 256).detach().numpy()
                data = torch.stack(data).detach().numpy().swapaxes(1, 2).swapaxes(2, 3)
            for obs, pred in zip(data, predictions):
                if arguments.mlp:
                    pred = pred.repeat(4, axis=0).repeat(4, axis=1)
                pred = np.stack([pred] * 3, axis=-1)
                img = obs * pred
                plt.imshow(img)
                plt.axis('off')
                plt.tight_layout()
                plt.savefig(os.path.join(output_dir_val, f'file{fig_counter:05d}.jpg'))
                plt.close()
                plt.cla()
                fig_counter += 1

    ################################################################################
    # Save checkpoint      (mount opal the latest)                                 #
    ################################################################################
    print(f'{get_date_time_tag()}: Save checkpoint')

    output_path = arguments.output_path if arguments.output_path.startswith('/') \
        else os.path.join(os.environ['DATADIR'], arguments.output_path)
    os.makedirs(output_path, exist_ok=True)
    
    if not arguments.skip_sim_video:
        if os.path.isfile(f'{output_path}/video_train.mp4'):
            os.remove(f'{output_path}/video_train.mp4')
        subprocess.call([
            'ffmpeg', '-framerate', '8', '-i', f'{output_dir}/file%05d.jpg', '-r', '30', '-pix_fmt', 'yuv420p',
            f'{output_path}/video_train.mp4'
        ])
        shutil.rmtree(output_dir) 

    if not arguments.skip_real_video:
        if os.path.isfile(f'{output_path}/video_val.mp4'):
            os.remove(f'{output_path}/video_val.mp4')
        subprocess.call([
            'ffmpeg', '-framerate', '8', '-i', f'{output_dir_val}/file%05d.jpg', '-r', '30', '-pix_fmt', 'yuv420p',
            f'{output_path}/video_val.mp4'
        ])
        shutil.rmtree(output_dir_val)

    tensorboard_file = glob(f'{local_output_path}/events.*')[0]
    os.system(f'mv {tensorboard_file} {output_path}/{os.path.basename(tensorboard_file)}')

    torch.save({'decoder': {'state_dict': decoder.state_dict()},
                'encoder': {'state_dict': encoder.state_dict()}},
               f'{output_path}/checkpoint.ckpt')

    with open(os.path.join(output_path, 'config.json'), 'w') as f:
        json.dump(arguments.__dict__, f)

    shutil.rmtree(local_output_path)
    print(f'{get_date_time_tag()}: done')<|MERGE_RESOLUTION|>--- conflicted
+++ resolved
@@ -168,11 +168,7 @@
         os.makedirs(output_dir, exist_ok=True)
 
 #        data = [torch.as_tensor(t, dtype=torch.float32) for t in h5py_file['dataset']['observations'][-100::2]]
-<<<<<<< HEAD
         data = [torch.as_tensor(t, dtype=torch.float32) for t in h5py_file['dataset']['observations'][0:100]]
-=======
-        data = [torch.as_tensor(t, dtype=torch.float32) for t in h5py_file['dataset']['observations'][0:100:2]]
->>>>>>> d4fd9900
         representation = encoder(torch.stack(data))
         with torch.no_grad():
             if arguments.mlp:
