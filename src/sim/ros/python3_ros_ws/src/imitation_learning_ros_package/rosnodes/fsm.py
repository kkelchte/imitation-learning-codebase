--- conflicted
+++ resolved
@@ -4,14 +4,14 @@
 from copy import deepcopy
 from enum import IntEnum
 
-for k in os.environ.keys():
-    print(f'{k}: {os.environ[k]}')
-
 import numpy as np
 import rospy
 
 from geometry_msgs.msg import WrenchStamped, PoseStamped, Point
 from std_msgs.msg import Empty
+from geometry_msgs.msg import WrenchStamped, PoseStamped, Pose, Point
+from hector_uav_msgs.msg import TakeoffAction, TakeoffActionGoal
+from std_msgs.msg import Empty, Float32
 from sensor_msgs.msg import LaserScan
 from sensor_msgs.msg import Image
 from nav_msgs.msg import Odometry
@@ -70,10 +70,7 @@
         max_duration = 60
         while not rospy.has_param('/fsm/mode') and time.time() < stime + max_duration:
             time.sleep(0.1)
-<<<<<<< HEAD
-
-=======
->>>>>>> cc66ae18
+
         self._rate_fps = rospy.get_param('/fsm/rate_fps', 60)
         self._output_path = get_output_path()
         self._logger = get_logger(get_filename_without_extension(__file__), self._output_path)
