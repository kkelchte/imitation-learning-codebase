.PHONY: create_env

install:
	wget https://repo.anaconda.com/miniconda/Miniconda3-latest-Linux-x86_64.sh && \
	/bin/sh Miniconda3-latest-Linux-x86_64.sh && \
	rm Miniconda3-latest-Linux-x86_64.sh

<<<<<<< HEAD
venv: ../rosenvironment/singularity/requirements
	if [ -d venv ] ; then rm -r venv; fi && \
	virtualenv -p python3 ${ENVIRONMENT_DIR} \
	echo 'source venv/bin/activate and python3 -m pip install -r ../rosenvironment/singularity/requirements'
=======
create_env:
	conda create --name venv python=3.8

install_packages:
	conda install --yes --file requirements-conda && \
	conda install --yes pytorch torchvision torchaudio cudatoolkit=10.2 -c pytorch && \
	python3 -m pip install -r requirements-pip
>>>>>>> eede11cf
<|MERGE_RESOLUTION|>--- conflicted
+++ resolved
@@ -5,17 +5,10 @@
 	/bin/sh Miniconda3-latest-Linux-x86_64.sh && \
 	rm Miniconda3-latest-Linux-x86_64.sh
 
-<<<<<<< HEAD
-venv: ../rosenvironment/singularity/requirements
-	if [ -d venv ] ; then rm -r venv; fi && \
-	virtualenv -p python3 ${ENVIRONMENT_DIR} \
-	echo 'source venv/bin/activate and python3 -m pip install -r ../rosenvironment/singularity/requirements'
-=======
 create_env:
 	conda create --name venv python=3.8
 
 install_packages:
 	conda install --yes --file requirements-conda && \
 	conda install --yes pytorch torchvision torchaudio cudatoolkit=10.2 -c pytorch && \
-	python3 -m pip install -r requirements-pip
->>>>>>> eede11cf
+	python3 -m pip install -r requirements-pip